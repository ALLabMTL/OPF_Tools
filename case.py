import json
import numpy as np
import cvxpy as cp
import pandas as pd
from IPython.display import display

class Case:
    '''Defines a Case object containing all relevant data from a MatPower case.
    Principal data entries are:
    mva -> base MVA for the case
    bus -> bus information in the network
    gen -> Generator information and location
    branch -> Connection information on branch connections
    genCost -> Cost coefficients for generators
    '''
    def __init__(self, dct=None):
        '''Takes a dictionary obtained from .txt file'''
        if dct is None:
            self.mva = 100
            self.bus = None
            self.gen = None
            self.branch = None
            self.gencost = None
            self.N = 0
            self.renumber = None

        if isinstance(dct, str):
            dct = self.getDct(dct)

        if isinstance(dct, dict):
            self.mva = dct['baseMVA']
            self.bus = dct['bus']
            self.gen = dct['gen']
            self.branch = dct['branch']
            self.gencost = dct['gencost']
            self.N = len(self.bus)
            if not isinstance(self.gen[0], list):
                self.gen = [self.gen]
            if not isinstance(self.gencost[0], list):
                self.gencost = [self.gencost]
        
        # Renumbering the buses to be consecutive
        bus_numbers = np.asarray(self.bus)[:,0]
        if bus_numbers[-1] != self.N:
            renumbering = dict()
            for i in range(self.N):
                renumbering[bus_numbers[i]] = i+1
                self.bus[i][0] = i+1
            for i in range(len(self.gen)):
                self.gen[i][0] = renumbering[self.gen[i][0]]
            for i in range(len(self.branch)):
                self.branch[i][0] = renumbering[self.branch[i][0]]
                self.branch[i][1] = renumbering[self.branch[i][1]]
            self.renumber = renumbering
        else:
            self.renumber = None

    def getDct(self, filename):
        "Load json dictionary from file"
        with open(filename, 'r') as file:
            dct = json.loads(file.read())
            file.close()
        return dct     


class UsefulCase(Case):
    '''Case object specifically geared towards solving the OPF problem
    Fields corespond to the format used in the tutorials of the ELE8350 class

    adj -> Adjecency matrix of the network contains admittance of lines
    smax -> Matrix containing the maximum apparent power in lines
    genData -> Maximum and minimum active and reactive generation
    loadData -> Load numbers
    cost -> Cost coefficients for the generators

    '''
    def __init__(self, dct=None):
        '''Intatiate the object
        Input: dct -> Either loaded json dictionary from .txt file or the filename to load
        
        If dct = None, intatiates empty instance'''
        super().__init__(dct)
        if dct is not None:
            self.adj = self.getAdj()
            self.smax = self.getsmax()
            self.genData = self.getGenData()
            self.loadData = self.getLoadData()
            self.cost = self.getCost()
            self.vlim = self.getVlim()


    def getAdj(self):
        '''Generates adjacency matrix for the case
        
        Element (i,j) is admittance of line between buses i -> j
        Zero when no line exists between two buses
        '''
        # adjecency matrix
        ans = np.zeros((self.N, self.N), dtype=complex)
        for line in self.branch:
            i, j = line[0] - 1, line[1] - 1
            r, x = line[2], line[3]
            gam = 1/(r + 1.0j*x)
            if i<self.N and j < self.N:
                # symmetric matrix
                ans[i, j] = gam
                ans[j, i] = gam
        return ans
            
    def getsmax(self):
        '''Generates maximum apparent power matrix for the case
        
        Element (i,j) is maximum apperent power of line between buses i -> j
        Zero when no line exists between two buses'''
        ans = np.zeros((self.N, self.N))
        for line in self.branch:
            i, j = line[0] - 1, line[1] - 1
            val = line[5]/self.mva
            if i< self.N and j< self.N:
                ans[i, j] = val
                ans[j, i] = val
        return ans
    
    def getCost(self):
        '''Generate generation cost matrix
        Ordered as c_2, c_1, c_0'''
        ans = np.zeros((self.N, 3))
        for i in range(len(self.gen)):
            bus = self.gen[i][0] - 1
            if bus < self.N:
                ans[bus, 0] = self.gencost[i][4]
                ans[bus, 1] = self.gencost[i][5]
                ans[bus, 2] = self.gencost[i][6]
        return ans
    
    def getGenData(self):
        '''Generate bounds on generation
        All values will be zero if no generator is present'''
        ans = np.zeros((self.N, 4))
        if not isinstance(self.gen[0], list):
            self.gen = [self.gen]
        for bus_gen_data in self.gen:
            bus = bus_gen_data[0] - 1
            ans[bus, 2] = np.nan if bus_gen_data[3] is None else bus_gen_data[3]/self.mva
            ans[bus, 3] = np.nan if bus_gen_data[4] is None else bus_gen_data[4]/self.mva
            ans[bus, 0] = np.nan if bus_gen_data[8] is None else bus_gen_data[8]/self.mva
            ans[bus, 1] = np.nan if bus_gen_data[9] is None else bus_gen_data[9]/self.mva
        return ans
    
    def getLoadData(self):
        '''Load information
        Ordered as active power demand, reactive power demand'''
        ans = np.zeros((self.N, 2))
        for line in self.bus:
            bus = line[0] - 1
            ans[bus, 0] = line[2]/self.mva
            ans[bus, 1] = line[3]/self.mva
        return ans
    
    def getVlim(self):
        '''Generate voltage limits
        '''
        ans = np.zeros((self.N, 2))
        for line in self.bus:
            bus = line[0]-1
            ans[bus, 0] = line[11]
            ans[bus, 1] = line[12]
        return ans

    def getLines(self):
        ans = []
        for i in range(len(self.branch)):
            entry = (self.branch[i][0]-1, self.branch[i][1]-1)
            ans.append(entry)
        return ans
    
    def displayData(self):
        Load_labels=["P_d [MVa]","Q_d [MVar]"]
        Load_df=pd.DataFrame(self.loadData, columns=Load_labels)
        display(Load_df)

        Gen_labels = ['P_max [Mva]', 'P_min [Mva]', 'Q_max [MVar]', 'Q_min [MVar]']
        Gen_df=pd.DataFrame(self.genData, columns=Gen_labels)
        display(Gen_df)

        Lines_labels = ["from bus", "to bus", "R (p.u.)", "X (p.u.)","S_max (MVA)"]
        costs_df = pd.DataFrame(np.asarray(self.branch)[:,(0,1,2,3,5)], columns=Lines_labels)
        display(costs_df)

        Costs_labels=["c2 [$/MW^2]", "c1 [$/MW]", "c0 [$]"]
        costs_df = pd.DataFrame(self.cost, columns=Costs_labels)
        display(costs_df)
        
    def get_renumbering(self):
        return self.renumber
<<<<<<< HEAD
    
=======
>>>>>>> 2ba0c23e

def loadCase(filename):
    with open(filename) as file:
        dct = json.loads(file.read())
        file.close()
    return UsefulCase(dct)<|MERGE_RESOLUTION|>--- conflicted
+++ resolved
@@ -1,205 +1,201 @@
-import json
-import numpy as np
-import cvxpy as cp
-import pandas as pd
-from IPython.display import display
-
-class Case:
-    '''Defines a Case object containing all relevant data from a MatPower case.
-    Principal data entries are:
-    mva -> base MVA for the case
-    bus -> bus information in the network
-    gen -> Generator information and location
-    branch -> Connection information on branch connections
-    genCost -> Cost coefficients for generators
-    '''
-    def __init__(self, dct=None):
-        '''Takes a dictionary obtained from .txt file'''
-        if dct is None:
-            self.mva = 100
-            self.bus = None
-            self.gen = None
-            self.branch = None
-            self.gencost = None
-            self.N = 0
-            self.renumber = None
-
-        if isinstance(dct, str):
-            dct = self.getDct(dct)
-
-        if isinstance(dct, dict):
-            self.mva = dct['baseMVA']
-            self.bus = dct['bus']
-            self.gen = dct['gen']
-            self.branch = dct['branch']
-            self.gencost = dct['gencost']
-            self.N = len(self.bus)
-            if not isinstance(self.gen[0], list):
-                self.gen = [self.gen]
-            if not isinstance(self.gencost[0], list):
-                self.gencost = [self.gencost]
-        
-        # Renumbering the buses to be consecutive
-        bus_numbers = np.asarray(self.bus)[:,0]
-        if bus_numbers[-1] != self.N:
-            renumbering = dict()
-            for i in range(self.N):
-                renumbering[bus_numbers[i]] = i+1
-                self.bus[i][0] = i+1
-            for i in range(len(self.gen)):
-                self.gen[i][0] = renumbering[self.gen[i][0]]
-            for i in range(len(self.branch)):
-                self.branch[i][0] = renumbering[self.branch[i][0]]
-                self.branch[i][1] = renumbering[self.branch[i][1]]
-            self.renumber = renumbering
-        else:
-            self.renumber = None
-
-    def getDct(self, filename):
-        "Load json dictionary from file"
-        with open(filename, 'r') as file:
-            dct = json.loads(file.read())
-            file.close()
-        return dct     
-
-
-class UsefulCase(Case):
-    '''Case object specifically geared towards solving the OPF problem
-    Fields corespond to the format used in the tutorials of the ELE8350 class
-
-    adj -> Adjecency matrix of the network contains admittance of lines
-    smax -> Matrix containing the maximum apparent power in lines
-    genData -> Maximum and minimum active and reactive generation
-    loadData -> Load numbers
-    cost -> Cost coefficients for the generators
-
-    '''
-    def __init__(self, dct=None):
-        '''Intatiate the object
-        Input: dct -> Either loaded json dictionary from .txt file or the filename to load
-        
-        If dct = None, intatiates empty instance'''
-        super().__init__(dct)
-        if dct is not None:
-            self.adj = self.getAdj()
-            self.smax = self.getsmax()
-            self.genData = self.getGenData()
-            self.loadData = self.getLoadData()
-            self.cost = self.getCost()
-            self.vlim = self.getVlim()
-
-
-    def getAdj(self):
-        '''Generates adjacency matrix for the case
-        
-        Element (i,j) is admittance of line between buses i -> j
-        Zero when no line exists between two buses
-        '''
-        # adjecency matrix
-        ans = np.zeros((self.N, self.N), dtype=complex)
-        for line in self.branch:
-            i, j = line[0] - 1, line[1] - 1
-            r, x = line[2], line[3]
-            gam = 1/(r + 1.0j*x)
-            if i<self.N and j < self.N:
-                # symmetric matrix
-                ans[i, j] = gam
-                ans[j, i] = gam
-        return ans
-            
-    def getsmax(self):
-        '''Generates maximum apparent power matrix for the case
-        
-        Element (i,j) is maximum apperent power of line between buses i -> j
-        Zero when no line exists between two buses'''
-        ans = np.zeros((self.N, self.N))
-        for line in self.branch:
-            i, j = line[0] - 1, line[1] - 1
-            val = line[5]/self.mva
-            if i< self.N and j< self.N:
-                ans[i, j] = val
-                ans[j, i] = val
-        return ans
-    
-    def getCost(self):
-        '''Generate generation cost matrix
-        Ordered as c_2, c_1, c_0'''
-        ans = np.zeros((self.N, 3))
-        for i in range(len(self.gen)):
-            bus = self.gen[i][0] - 1
-            if bus < self.N:
-                ans[bus, 0] = self.gencost[i][4]
-                ans[bus, 1] = self.gencost[i][5]
-                ans[bus, 2] = self.gencost[i][6]
-        return ans
-    
-    def getGenData(self):
-        '''Generate bounds on generation
-        All values will be zero if no generator is present'''
-        ans = np.zeros((self.N, 4))
-        if not isinstance(self.gen[0], list):
-            self.gen = [self.gen]
-        for bus_gen_data in self.gen:
-            bus = bus_gen_data[0] - 1
-            ans[bus, 2] = np.nan if bus_gen_data[3] is None else bus_gen_data[3]/self.mva
-            ans[bus, 3] = np.nan if bus_gen_data[4] is None else bus_gen_data[4]/self.mva
-            ans[bus, 0] = np.nan if bus_gen_data[8] is None else bus_gen_data[8]/self.mva
-            ans[bus, 1] = np.nan if bus_gen_data[9] is None else bus_gen_data[9]/self.mva
-        return ans
-    
-    def getLoadData(self):
-        '''Load information
-        Ordered as active power demand, reactive power demand'''
-        ans = np.zeros((self.N, 2))
-        for line in self.bus:
-            bus = line[0] - 1
-            ans[bus, 0] = line[2]/self.mva
-            ans[bus, 1] = line[3]/self.mva
-        return ans
-    
-    def getVlim(self):
-        '''Generate voltage limits
-        '''
-        ans = np.zeros((self.N, 2))
-        for line in self.bus:
-            bus = line[0]-1
-            ans[bus, 0] = line[11]
-            ans[bus, 1] = line[12]
-        return ans
-
-    def getLines(self):
-        ans = []
-        for i in range(len(self.branch)):
-            entry = (self.branch[i][0]-1, self.branch[i][1]-1)
-            ans.append(entry)
-        return ans
-    
-    def displayData(self):
-        Load_labels=["P_d [MVa]","Q_d [MVar]"]
-        Load_df=pd.DataFrame(self.loadData, columns=Load_labels)
-        display(Load_df)
-
-        Gen_labels = ['P_max [Mva]', 'P_min [Mva]', 'Q_max [MVar]', 'Q_min [MVar]']
-        Gen_df=pd.DataFrame(self.genData, columns=Gen_labels)
-        display(Gen_df)
-
-        Lines_labels = ["from bus", "to bus", "R (p.u.)", "X (p.u.)","S_max (MVA)"]
-        costs_df = pd.DataFrame(np.asarray(self.branch)[:,(0,1,2,3,5)], columns=Lines_labels)
-        display(costs_df)
-
-        Costs_labels=["c2 [$/MW^2]", "c1 [$/MW]", "c0 [$]"]
-        costs_df = pd.DataFrame(self.cost, columns=Costs_labels)
-        display(costs_df)
-        
-    def get_renumbering(self):
-        return self.renumber
-<<<<<<< HEAD
-    
-=======
->>>>>>> 2ba0c23e
-
-def loadCase(filename):
-    with open(filename) as file:
-        dct = json.loads(file.read())
-        file.close()
+import json
+import numpy as np
+import cvxpy as cp
+import pandas as pd
+from IPython.display import display
+
+class Case:
+    '''Defines a Case object containing all relevant data from a MatPower case.
+    Principal data entries are:
+    mva -> base MVA for the case
+    bus -> bus information in the network
+    gen -> Generator information and location
+    branch -> Connection information on branch connections
+    genCost -> Cost coefficients for generators
+    '''
+    def __init__(self, dct=None):
+        '''Takes a dictionary obtained from .txt file'''
+        if dct is None:
+            self.mva = 100
+            self.bus = None
+            self.gen = None
+            self.branch = None
+            self.gencost = None
+            self.N = 0
+            self.renumber = None
+
+        if isinstance(dct, str):
+            dct = self.getDct(dct)
+
+        if isinstance(dct, dict):
+            self.mva = dct['baseMVA']
+            self.bus = dct['bus']
+            self.gen = dct['gen']
+            self.branch = dct['branch']
+            self.gencost = dct['gencost']
+            self.N = len(self.bus)
+            if not isinstance(self.gen[0], list):
+                self.gen = [self.gen]
+            if not isinstance(self.gencost[0], list):
+                self.gencost = [self.gencost]
+        
+        # Renumbering the buses to be consecutive
+        bus_numbers = np.asarray(self.bus)[:,0]
+        if bus_numbers[-1] != self.N:
+            renumbering = dict()
+            for i in range(self.N):
+                renumbering[bus_numbers[i]] = i+1
+                self.bus[i][0] = i+1
+            for i in range(len(self.gen)):
+                self.gen[i][0] = renumbering[self.gen[i][0]]
+            for i in range(len(self.branch)):
+                self.branch[i][0] = renumbering[self.branch[i][0]]
+                self.branch[i][1] = renumbering[self.branch[i][1]]
+            self.renumber = renumbering
+        else:
+            self.renumber = None
+
+    def getDct(self, filename):
+        "Load json dictionary from file"
+        with open(filename, 'r') as file:
+            dct = json.loads(file.read())
+            file.close()
+        return dct     
+
+
+class UsefulCase(Case):
+    '''Case object specifically geared towards solving the OPF problem
+    Fields corespond to the format used in the tutorials of the ELE8350 class
+
+    adj -> Adjecency matrix of the network contains admittance of lines
+    smax -> Matrix containing the maximum apparent power in lines
+    genData -> Maximum and minimum active and reactive generation
+    loadData -> Load numbers
+    cost -> Cost coefficients for the generators
+
+    '''
+    def __init__(self, dct=None):
+        '''Intatiate the object
+        Input: dct -> Either loaded json dictionary from .txt file or the filename to load
+        
+        If dct = None, intatiates empty instance'''
+        super().__init__(dct)
+        if dct is not None:
+            self.adj = self.getAdj()
+            self.smax = self.getsmax()
+            self.genData = self.getGenData()
+            self.loadData = self.getLoadData()
+            self.cost = self.getCost()
+            self.vlim = self.getVlim()
+
+
+    def getAdj(self):
+        '''Generates adjacency matrix for the case
+        
+        Element (i,j) is admittance of line between buses i -> j
+        Zero when no line exists between two buses
+        '''
+        # adjecency matrix
+        ans = np.zeros((self.N, self.N), dtype=complex)
+        for line in self.branch:
+            i, j = line[0] - 1, line[1] - 1
+            r, x = line[2], line[3]
+            gam = 1/(r + 1.0j*x)
+            if i<self.N and j < self.N:
+                # symmetric matrix
+                ans[i, j] = gam
+                ans[j, i] = gam
+        return ans
+            
+    def getsmax(self):
+        '''Generates maximum apparent power matrix for the case
+        
+        Element (i,j) is maximum apperent power of line between buses i -> j
+        Zero when no line exists between two buses'''
+        ans = np.zeros((self.N, self.N))
+        for line in self.branch:
+            i, j = line[0] - 1, line[1] - 1
+            val = line[5]/self.mva
+            if i< self.N and j< self.N:
+                ans[i, j] = val
+                ans[j, i] = val
+        return ans
+    
+    def getCost(self):
+        '''Generate generation cost matrix
+        Ordered as c_2, c_1, c_0'''
+        ans = np.zeros((self.N, 3))
+        for i in range(len(self.gen)):
+            bus = self.gen[i][0] - 1
+            if bus < self.N:
+                ans[bus, 0] = self.gencost[i][4]
+                ans[bus, 1] = self.gencost[i][5]
+                ans[bus, 2] = self.gencost[i][6]
+        return ans
+    
+    def getGenData(self):
+        '''Generate bounds on generation
+        All values will be zero if no generator is present'''
+        ans = np.zeros((self.N, 4))
+        if not isinstance(self.gen[0], list):
+            self.gen = [self.gen]
+        for bus_gen_data in self.gen:
+            bus = bus_gen_data[0] - 1
+            ans[bus, 2] = np.nan if bus_gen_data[3] is None else bus_gen_data[3]/self.mva
+            ans[bus, 3] = np.nan if bus_gen_data[4] is None else bus_gen_data[4]/self.mva
+            ans[bus, 0] = np.nan if bus_gen_data[8] is None else bus_gen_data[8]/self.mva
+            ans[bus, 1] = np.nan if bus_gen_data[9] is None else bus_gen_data[9]/self.mva
+        return ans
+    
+    def getLoadData(self):
+        '''Load information
+        Ordered as active power demand, reactive power demand'''
+        ans = np.zeros((self.N, 2))
+        for line in self.bus:
+            bus = line[0] - 1
+            ans[bus, 0] = line[2]/self.mva
+            ans[bus, 1] = line[3]/self.mva
+        return ans
+    
+    def getVlim(self):
+        '''Generate voltage limits
+        '''
+        ans = np.zeros((self.N, 2))
+        for line in self.bus:
+            bus = line[0]-1
+            ans[bus, 0] = line[11]
+            ans[bus, 1] = line[12]
+        return ans
+
+    def getLines(self):
+        ans = []
+        for i in range(len(self.branch)):
+            entry = (self.branch[i][0]-1, self.branch[i][1]-1)
+            ans.append(entry)
+        return ans
+    
+    def displayData(self):
+        Load_labels=["P_d [MVa]","Q_d [MVar]"]
+        Load_df=pd.DataFrame(self.loadData, columns=Load_labels)
+        display(Load_df)
+
+        Gen_labels = ['P_max [Mva]', 'P_min [Mva]', 'Q_max [MVar]', 'Q_min [MVar]']
+        Gen_df=pd.DataFrame(self.genData, columns=Gen_labels)
+        display(Gen_df)
+
+        Lines_labels = ["from bus", "to bus", "R (p.u.)", "X (p.u.)","S_max (MVA)"]
+        costs_df = pd.DataFrame(np.asarray(self.branch)[:,(0,1,2,3,5)], columns=Lines_labels)
+        display(costs_df)
+
+        Costs_labels=["c2 [$/MW^2]", "c1 [$/MW]", "c0 [$]"]
+        costs_df = pd.DataFrame(self.cost, columns=Costs_labels)
+        display(costs_df)
+        
+    def get_renumbering(self):
+        return self.renumber
+
+def loadCase(filename):
+    with open(filename) as file:
+        dct = json.loads(file.read())
+        file.close()
     return UsefulCase(dct)